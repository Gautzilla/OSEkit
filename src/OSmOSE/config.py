import logging
import os
import stat
from collections import namedtuple
from pathlib import Path
from typing import TypeAlias

from OSmOSE.logging_context import LoggingContext

SUPPORTED_AUDIO_FORMAT = [".wav", ".flac"]

# Dict are easier to modify, namedtuple easier to use
__global_path_dict = {
    "raw_audio": Path("data", "audio"),
    "auxiliary": Path("data", "auxiliary"),
    "instrument": Path("data", "auxiliary", "instrument"),
    "environment": Path("data", "auxiliary", "environment"),
    "processed": Path("processed"),
    "spectrogram": Path("processed", "spectrogram"),
    "statistics": Path("processed", "dataset_statistics"),
    "LTAS": Path("processed", "LTAS"),
    "welch": Path("processed", "welch"),
    "EPD": Path("processed", "EPD"),
    "SPLfiltered": Path("processed", "SPLfiltered"),
    "processed_auxiliary": Path("processed", "auxiliary"),
    "aplose": Path("processed", "aplose"),
    "weather": Path("appli", "weather"),
    "other": Path("other"),
    "log": Path("log"),
}

OSMOSE_PATH = namedtuple("path_list", __global_path_dict.keys())(**__global_path_dict)

TIMESTAMP_FORMAT_AUDIO_FILE = "%Y-%m-%dT%H:%M:%S.%f%z"
TIMESTAMP_FORMAT_TEST_FILES = "%y%m%d%H%M%S%f"
TIMESTAMP_FORMAT_EXPORTED_FILES = "%Y_%m_%d_%H_%M_%S_%f"
TIMESTAMP_FORMAT_EXPORTED_FILES_WITH_TZ = "%Y_%m_%d_%H_%M_%S_%f%z"
FPDEFAULT = 0o664  # Default file permissions
DPDEFAULT = stat.S_ISGID | 0o775  # Default directory permissions

FORBIDDEN_FILENAME_CHARACTERS = {":": "_", "-": "_"}
AUDIO_METADATA = {
    "filename": lambda sound_file: Path(sound_file.name).name,
    "duration": lambda sound_file: sound_file.frames / sound_file.samplerate,
    "origin_sr": lambda sound_file: sound_file.samplerate,
    "sampwidth": lambda sound_file: sound_file.subtype,
    "size": lambda sound_file: Path(sound_file.name).stat().st_size / 1e6,
    "channel_count": lambda sound_file: sound_file.channels,
}

global_logging_context = LoggingContext()
print_logger = logging.getLogger("printer")

BUILD_DURATION_DELTA_THRESHOLD = 0.05

FileName: TypeAlias = str | bytes | os.PathLike

<<<<<<< HEAD
_dataset_paths = {
    "audio": Path("data/audio"),
    "spectrogram": Path("processed/spectrogram"),
    "matrix": Path("processed/welch"),
    "LTAS": Path("processed/LTAS"),
}
DATASET_PATHS = namedtuple("dataset_paths", _dataset_paths.keys())(**_dataset_paths)
=======
resample_quality_settings = {
    "downsample": "QQ",
    "upsample": "MQ",
}
>>>>>>> 145c69ac
<|MERGE_RESOLUTION|>--- conflicted
+++ resolved
@@ -55,7 +55,6 @@
 
 FileName: TypeAlias = str | bytes | os.PathLike
 
-<<<<<<< HEAD
 _dataset_paths = {
     "audio": Path("data/audio"),
     "spectrogram": Path("processed/spectrogram"),
@@ -63,9 +62,8 @@
     "LTAS": Path("processed/LTAS"),
 }
 DATASET_PATHS = namedtuple("dataset_paths", _dataset_paths.keys())(**_dataset_paths)
-=======
+
 resample_quality_settings = {
     "downsample": "QQ",
     "upsample": "MQ",
-}
->>>>>>> 145c69ac
+}