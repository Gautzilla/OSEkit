--- conflicted
+++ resolved
@@ -946,7 +946,6 @@
     assert sd_parts[-1].end == sd.end
 
 
-<<<<<<< HEAD
 def test_ltas(audio_files: pytest.fixture, tmp_path: pytest.fixture) -> None:
     audio_files, _ = audio_files
     ad = AudioData.from_files(audio_files)
@@ -1006,7 +1005,8 @@
     assert np.array_equal(plot_kwargs["freq"], sd.fft.f)
     assert (plot_kwargs["vmin"], plot_kwargs["vmax"]) == sd.v_lim
     assert plot_kwargs["cmap"] == sd.colormap
-=======
+
+
 def test_spectro_default_v_lim(audio_files: pytest.fixture) -> None:
     files, _ = audio_files
     ad = AudioData.from_files(files)
@@ -1018,5 +1018,4 @@
     sd_inst = SpectroData.from_audio_data(ad_inst, sft)
 
     assert sd.v_lim == (-120.0, 0.0)
-    assert sd_inst.v_lim == (0.0, 170.0)
->>>>>>> 171a160c
+    assert sd_inst.v_lim == (0.0, 170.0)