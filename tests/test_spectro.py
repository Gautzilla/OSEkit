from __future__ import annotations

from contextlib import nullcontext
from typing import TYPE_CHECKING

import matplotlib.pyplot as plt
import numpy as np
import pandas as pd
import pytest
from pandas import Timedelta
from scipy.signal import ShortTimeFFT
from scipy.signal.windows import hamming

from osekit.config import (
    TIMESTAMP_FORMAT_EXPORTED_FILES_UNLOCALIZED,
    TIMESTAMP_FORMATS_EXPORTED_FILES,
)
from osekit.core_api.audio_data import AudioData
from osekit.core_api.audio_dataset import AudioDataset
from osekit.core_api.audio_file import AudioFile
from osekit.core_api.event import Event
from osekit.core_api.instrument import Instrument
from osekit.core_api.ltas_data import LTASData
from osekit.core_api.ltas_dataset import LTASDataset
from osekit.core_api.spectro_data import SpectroData
from osekit.core_api.spectro_dataset import SpectroDataset
from osekit.core_api.spectro_file import SpectroFile
from osekit.utils.audio_utils import generate_sample_audio

if TYPE_CHECKING:
    from pathlib import Path


@pytest.mark.parametrize(
    ("audio_files", "original_audio_data", "sft"),
    [
        pytest.param(
            {
                "duration": 1,
                "sample_rate": 48_000,
                "nb_files": 1,
                "date_begin": pd.Timestamp("2024-01-01 12:00:00"),
            },
            generate_sample_audio(1, 48_000, dtype=np.float64),
            ShortTimeFFT(hamming(1_024), 1024, 48_000),
            id="short_spectrogram",
        ),
        pytest.param(
            {
                "duration": 1,
                "sample_rate": 1_024,
                "nb_files": 1,
                "date_begin": pd.Timestamp("2024-01-01 12:00:00"),
            },
            generate_sample_audio(1, 1_024, dtype=np.float64),
            ShortTimeFFT(hamming(1_024), 1024, 1_024),
            id="data_is_one_window_long",
        ),
    ],
    indirect=["audio_files"],
)
def test_spectrogram_shape(
    tmp_path: Path,
    audio_files: tuple[list[Path], pytest.fixtures.Subrequest],
    original_audio_data: list[np.ndarray],
    sft: ShortTimeFFT,
) -> None:
    dataset = AudioDataset.from_folder(
        tmp_path,
        strptime_format=TIMESTAMP_FORMAT_EXPORTED_FILES_UNLOCALIZED,
    )
    spectro_dataset = SpectroDataset.from_audio_dataset(dataset, sft)
    for audio, spectro in zip(dataset.data, spectro_dataset.data, strict=False):
        assert spectro.shape == spectro.get_value().shape
        assert spectro.shape == (sft.f.shape[0], sft.p_num(audio.shape))


@pytest.mark.parametrize(
    ("audio_files", "date_begin", "sft"),
    [
        pytest.param(
            {
                "duration": 1,
                "sample_rate": 48_000,
                "nb_files": 1,
            },
            pd.Timestamp("2024-01-01 12:00:00"),
            ShortTimeFFT(hamming(1_024), 1024, 48_000),
            id="second_precision",
        ),
        pytest.param(
            {
                "duration": 1,
                "sample_rate": 1_024,
                "nb_files": 1,
            },
            pd.Timestamp("2024-01-01 12:00:00.123"),
            ShortTimeFFT(hamming(512), 512, 1_024),
            id="millisecond_precision",
        ),
        pytest.param(
            {
                "duration": 1,
                "sample_rate": 48_000,
                "nb_files": 1,
            },
            pd.Timestamp("2024-01-01 12:00:00.123456"),
            ShortTimeFFT(hamming(1_024), 1_024, 48_000),
            id="microsecond_precision",
        ),
        pytest.param(
            {
                "duration": 1,
                "sample_rate": 48_000,
                "nb_files": 1,
            },
            pd.Timestamp("2024-01-01 12:00:00.123456789"),
            ShortTimeFFT(hamming(1_024), 1_024, 48_000),
            id="nanosecond_precision",
        ),
        pytest.param(
            {
                "duration": 1.123456789,
                "sample_rate": 48_000,
                "nb_files": 1,
            },
            pd.Timestamp("2024-01-01 12:00:00.123456789"),
            ShortTimeFFT(hamming(1_024), 1_024, 48_000),
            id="nanosecond_precision_end",
        ),
        pytest.param(
            {
                "duration": 1,
                "sample_rate": 1_024,
                "nb_files": 1,
                "date_begin": pd.Timestamp("2024-01-01 12:00:00+0200"),
            },
            pd.Timestamp("2024-01-01 12:00:00.123+0200"),
            ShortTimeFFT(hamming(512), 512, 1_024),
            id="localized_spectro",
        ),
    ],
    indirect=["audio_files"],
)
def test_spectro_parameters_in_npz_files(
    tmp_path: Path,
    audio_files: tuple[list[AudioFile], pytest.fixtures.Subrequest],
    date_begin: pd.Timestamp,
    sft: ShortTimeFFT,
) -> None:
    afs, _ = audio_files

    ad = AudioData.from_files(afs)
    sd = SpectroData.from_audio_data(ad, sft)
    sd.write(tmp_path / "npz")
    file = tmp_path / "npz" / f"{sd}.npz"
    sf = SpectroFile(file, strptime_format=TIMESTAMP_FORMATS_EXPORTED_FILES)

    assert sf.begin == ad.begin
    assert sf.end == ad.end
    assert np.array_equal(sf.freq, sft.f)
    assert sf.hop == sft.hop
    assert sf.mfft == sft.mfft
    assert sf.sample_rate == sft.fs
    nb_time_bins = sft.t(ad.shape).shape[0]
    assert np.array_equal(
        sf.time,
        np.arange(nb_time_bins) * ad.duration.total_seconds() / nb_time_bins,
    )


@pytest.mark.parametrize(
    ("audio_files", "nb_chunks", "sft"),
    [
        pytest.param(
            {
                "duration": 6,
                "sample_rate": 1_024,
                "nb_files": 1,
                "date_begin": pd.Timestamp("2024-01-01 12:00:00"),
            },
            3,
            ShortTimeFFT(hamming(1_024), 1_024, 1_024),
            id="6_seconds_split_in_3",
        ),
        pytest.param(
            {
                "duration": 1,
                "sample_rate": 1_024,
                "nb_files": 1,
                "date_begin": pd.Timestamp("2024-01-01 12:00:00"),
            },
            1,
            ShortTimeFFT(hamming(1_024), 100, 1_024),
            id="1_npz_file",
        ),
        pytest.param(
            {
                "duration": 6,
                "sample_rate": 1_024,
                "nb_files": 1,
                "date_begin": pd.Timestamp("2024-01-01 12:00:00"),
            },
            3,
            ShortTimeFFT(hamming(1_024), 100, 1_024),
            id="6_seconds_split_in_3_with_overlap",
        ),
        pytest.param(
            {
                "duration": 8,
                "sample_rate": 1_024,
                "nb_files": 1,
                "date_begin": pd.Timestamp("2024-01-01 12:00:00"),
            },
            4,
            ShortTimeFFT(hamming(1_024), 100, 1_024),
            id="8_seconds_split_in_4",
        ),
        pytest.param(
            {
                "duration": 4,
                "sample_rate": 48_000,
                "nb_files": 1,
                "date_begin": pd.Timestamp("2024-01-01 12:00:00"),
            },
            4,
            ShortTimeFFT(hamming(12_000), 12_000, 48_000),
            id="high_sr_no_overlap",
        ),
        pytest.param(
            {
                "duration": 2,
                "sample_rate": 48_000,
                "nb_files": 1,
                "date_begin": pd.Timestamp("2024-01-01 12:00:00"),
            },
            3,
            ShortTimeFFT(hamming(12_000), 10_000, 48_000),
            id="high_sr_overlap",
        ),
        pytest.param(
            {
                "duration": 6,
                "sample_rate": 1_024,
                "nb_files": 1,
                "date_begin": pd.Timestamp("2024-01-01 12:00:00"),
            },
            6,
            ShortTimeFFT(hamming(1_024), 1_024, 1_024),
            id="6_seconds_split_in_6",
        ),
        pytest.param(
            {
                "duration": 6,
                "sample_rate": 1_024,
                "nb_files": 1,
                "date_begin": pd.Timestamp("2024-01-01 12:00:00"),
            },
            6,
            ShortTimeFFT(hamming(1_024), 100, 1_024),
            id="6_seconds_split_in_6_with_overlap",
        ),
    ],
    indirect=["audio_files"],
)
def test_spectrogram_from_npz_files(
    tmp_path: Path,
    audio_files: tuple[list[Path], pytest.fixtures.Subrequest],
    nb_chunks: int,
    sft: ShortTimeFFT,
) -> None:
    afs = [
        AudioFile(f, strptime_format=TIMESTAMP_FORMAT_EXPORTED_FILES_UNLOCALIZED)
        for f in tmp_path.glob("*.wav")
    ]

    ad = AudioData.from_files(afs)
    sd = SpectroData.from_audio_data(ad, sft)

    sd_split = sd.split(nb_chunks)

    import soundfile as sf

    for spectro in sd_split:
        spectro.write(tmp_path / "output")
        centered_data = spectro.audio_data.get_value(reject_dc=True)
        (tmp_path / "audio").mkdir(exist_ok=True)
        sf.write(
            file=tmp_path / "audio" / f"{spectro.audio_data}.wav",
            data=centered_data,
            samplerate=spectro.audio_data.sample_rate,
            subtype="DOUBLE",
        )

    assert len(list((tmp_path / "output").glob("*.npz"))) == nb_chunks

    # Since we reject the DC of audio data before computing Sx values of each chunk,
    # we must compare the concatenated chunks with an AudioData made from the
    # DC-free parts.

    afs = [
        AudioFile(f, strptime_format=TIMESTAMP_FORMAT_EXPORTED_FILES_UNLOCALIZED)
        for f in (tmp_path / "audio").glob("*.wav")
    ]
    ad = AudioData.from_files(afs)
    sd = SpectroData.from_audio_data(ad, sft)

    sds = SpectroDataset.from_folder(
        tmp_path / "output",
        TIMESTAMP_FORMAT_EXPORTED_FILES_UNLOCALIZED,
    )

    assert sds.begin == ad.begin

    # Beats me, but Timedelta.round() raises a DivideByZeroException if done
    # directly on the duration properties.

    dt1, dt2 = (Timedelta(str(dt)) for dt in (sds.duration, ad.duration))

    assert dt1.round(freq="ms") == dt2.round(freq="ms")
    assert len(sds.data) == 1
    assert sds.data[0].shape == sds.data[0].get_value().shape

    assert sds.data[0].shape == (
        sft.f.shape[0],
        sft.p_num(int(ad.duration.total_seconds() * ad.sample_rate)),
    )

    assert np.allclose(sd.get_value(), sds.data[0].get_value())


@pytest.mark.parametrize(
    ("audio_files", "origin_dtype", "target_dtype", "expected_value_dtype"),
    [
        pytest.param(
            {
                "duration": 1,
                "sample_rate": 1_024,
                "nb_files": 1,
                "date_begin": pd.Timestamp("2024-01-01 12:00:00"),
            },
            complex,
            complex,
            complex,
            id="complex_to_complex",
        ),
        pytest.param(
            {
                "duration": 1,
                "sample_rate": 1_024,
                "nb_files": 1,
                "date_begin": pd.Timestamp("2024-01-01 12:00:00"),
            },
            complex,
            float,
            float,
            id="complex_to_float",
        ),
        pytest.param(
            {
                "duration": 1,
                "sample_rate": 1_024,
                "nb_files": 1,
                "date_begin": pd.Timestamp("2024-01-01 12:00:00"),
            },
            complex,
            float,
            float,
            id="float_to_float",
        ),
        pytest.param(
            {
                "duration": 1,
                "sample_rate": 1_024,
                "nb_files": 1,
                "date_begin": pd.Timestamp("2024-01-01 12:00:00"),
            },
            float,
            complex,
            pytest.raises(
                TypeError,
                match="Cannot convert absolute npz values to complex sx values.",
            ),
            id="float_to_complex_raises_exception",
        ),
    ],
    indirect=["audio_files"],
)
def test_spectrogram_sx_dtype(
    tmp_path: Path,
    audio_files: tuple[list[AudioFile], pytest.fixtures.Subrequest],
    origin_dtype: type[complex],
    target_dtype: type[complex],
    expected_value_dtype: type[complex],
) -> None:
    audio_files, request = audio_files
    ad = AudioData.from_files(audio_files)
    sft = ShortTimeFFT(hamming(128), 128, 1_024)
    sd = SpectroData.from_audio_data(ad, sft)

    sd.sx_dtype = origin_dtype
    ltas = LTASData.from_spectro_data(sd, 4)
    assert ltas.sx_dtype is float  # Default LTASData behaviour

    assert sd.get_value().dtype == origin_dtype

    sd.write(tmp_path / "npz")

    sf = SpectroFile(
        tmp_path / "npz" / f"{sd}.npz",
        strptime_format=TIMESTAMP_FORMAT_EXPORTED_FILES_UNLOCALIZED,
    )

    assert sf.sx_dtype is origin_dtype

    sd2 = SpectroData.from_files([sf])

    assert sd2.sx_dtype is origin_dtype  # Default SpectroData behaviour

    assert ltas.get_value().dtype == float

    sd2.sx_dtype = target_dtype

    if type(expected_value_dtype) is type:
        assert sd2.get_value().dtype == expected_value_dtype
    else:
        with expected_value_dtype:
            assert sd2.get_value().dtype == expected_value_dtype

    sd2.sx_dtype = origin_dtype

    assert sd2.get_value().dtype == origin_dtype


@pytest.mark.parametrize(
    ("audio_files", "ad1", "ad1_sr", "ad2", "ad2_sr", "expected_exception"),
    [
        pytest.param(
            {
                "duration": 1,
                "sample_rate": 1_024,
                "nb_files": 1,
                "date_begin": pd.Timestamp("2024-01-01 12:00:00"),
            },
            Event(
                begin=pd.Timestamp("2024-01-01 12:00:00"),
                end=pd.Timestamp("2024-01-01 12:00:01"),
            ),
            1_024,
            Event(
                begin=pd.Timestamp("2024-01-01 12:00:00"),
                end=pd.Timestamp("2024-01-01 12:00:01"),
            ),
            1_024,
            nullcontext(),
            id="equal_audio_data",
        ),
        pytest.param(
            {
                "duration": 1,
                "sample_rate": 1_024,
                "nb_files": 1,
                "date_begin": pd.Timestamp("2024-01-01 12:00:00+0200"),
            },
            Event(
                begin=pd.Timestamp("2024-01-01 12:00:00+0200"),
                end=pd.Timestamp("2024-01-01 12:00:01+0200"),
            ),
            1_024,
            Event(
                begin=pd.Timestamp("2024-01-01 12:00:00+0200"),
                end=pd.Timestamp("2024-01-01 12:00:01+0200"),
            ),
            1_024,
            nullcontext(),
            id="equal_localized_audio_data",
        ),
        pytest.param(
            {
                "duration": 1,
                "sample_rate": 1_024,
                "nb_files": 1,
                "date_begin": pd.Timestamp("2024-01-01 12:00:00+0200"),
            },
            Event(
                begin=pd.Timestamp("2024-01-01 12:00:00+0200"),
                end=pd.Timestamp("2024-01-01 12:00:01+0200"),
            ),
            1_024,
            Event(
                begin=pd.Timestamp("2024-01-01 12:00:00+0000"),
                end=pd.Timestamp("2024-01-01 12:00:01+0000"),
            ),
            1_024,
            pytest.raises(
                ValueError,
                match="The begin of the audio data doesn't match.",
            ),
            id="different_timezones",
        ),
        pytest.param(
            {
                "duration": 2,
                "sample_rate": 1_024,
                "nb_files": 1,
                "date_begin": pd.Timestamp("2024-01-01 12:00:00"),
            },
            Event(
                begin=pd.Timestamp("2024-01-01 12:00:00"),
                end=pd.Timestamp("2024-01-01 12:00:02"),
            ),
            1_024,
            Event(
                begin=pd.Timestamp("2024-01-01 12:00:01"),
                end=pd.Timestamp("2024-01-01 12:00:02"),
            ),
            1_024,
            pytest.raises(
                ValueError,
                match="The begin of the audio data doesn't match.",
            ),
            id="different_begin",
        ),
        pytest.param(
            {
                "duration": 2,
                "sample_rate": 1_024,
                "nb_files": 1,
                "date_begin": pd.Timestamp("2024-01-01 12:00:00"),
            },
            Event(
                begin=pd.Timestamp("2024-01-01 12:00:00"),
                end=pd.Timestamp("2024-01-01 12:00:02"),
            ),
            1_024,
            Event(
                begin=pd.Timestamp("2024-01-01 12:00:00"),
                end=pd.Timestamp("2024-01-01 12:00:01"),
            ),
            1_024,
            pytest.raises(ValueError, match="The end of the audio data doesn't match."),
            id="different_end",
        ),
        pytest.param(
            {
                "duration": 1,
                "sample_rate": 1_024,
                "nb_files": 1,
                "date_begin": pd.Timestamp("2024-01-01 12:00:00"),
            },
            Event(
                begin=pd.Timestamp("2024-01-01 12:00:00"),
                end=pd.Timestamp("2024-01-01 12:00:01"),
            ),
            1_024,
            Event(
                begin=pd.Timestamp("2024-01-01 12:00:00"),
                end=pd.Timestamp("2024-01-01 12:00:01"),
            ),
            2_048,
            pytest.raises(
                ValueError,
                match="The sample rate of the audio data doesn't match.",
            ),
            id="different_sample_rate",
        ),
        pytest.param(
            {
                "duration": 2,
                "sample_rate": 1_024,
                "nb_files": 1,
                "date_begin": pd.Timestamp("2024-01-01 12:00:00"),
            },
            Event(
                begin=pd.Timestamp("2024-01-01 12:00:00"),
                end=pd.Timestamp("2024-01-01 12:00:01"),
            ),
            1_024,
            Event(
                begin=pd.Timestamp("2024-01-01 12:00:01"),
                end=pd.Timestamp("2024-01-01 12:00:02"),
            ),
            1_024,
            pytest.raises(
                ValueError,
                match="The begin of the audio data doesn't match.",
            ),
            id="different_timespan",
        ),
    ],
    indirect=["audio_files"],
)
def test_link_audio_data(
    audio_files: pytest.fixture,
    tmp_path: Path,
    ad1: Event,
    ad1_sr: float,
    ad2: Event,
    ad2_sr: float,
    expected_exception: type[Exception],
) -> None:
    audio_files, request = audio_files

    ad1 = AudioData.from_files(audio_files, begin=ad1.begin, end=ad1.end)
    ad1.sample_rate = ad1_sr

    ad2 = AudioData.from_files(audio_files, begin=ad2.begin, end=ad2.end)
    ad2.sample_rate = ad2_sr

    sd = SpectroData.from_audio_data(
        ad1,
        ShortTimeFFT(hamming(128), 128, ad1.sample_rate),
    )

    assert sd.audio_data is ad1
    assert sd.audio_data is not ad2

    with expected_exception as e:
        assert sd.link_audio_data(ad2) == e

    if type(expected_exception) is not nullcontext:
        return

    assert sd.audio_data is not ad1
    assert sd.audio_data is ad2


@pytest.mark.parametrize(
    (
        "audio_files",
        "ads1_data_duration",
        "ads2_data_duration",
        "ads2_sample_rate",
        "start_index",
        "stop_index",
        "expected_exception",
    ),
    [
        pytest.param(
            {
                "duration": 1,
                "sample_rate": 1_024,
                "nb_files": 1,
                "date_begin": pd.Timestamp("2024-01-01 12:00:00"),
            },
            Timedelta(seconds=0.1),
            Timedelta(seconds=0.1),
            1_024,
            None,
            None,
            nullcontext(),
            id="default_indexes_is_full_dataset",
        ),
        pytest.param(
            {
                "duration": 1,
                "sample_rate": 1_024,
                "nb_files": 1,
                "date_begin": pd.Timestamp("2024-01-01 12:00:00"),
            },
            Timedelta(seconds=0.1),
            Timedelta(seconds=0.1),
            1_024,
            2,
            6,
            nullcontext(),
            id="link_a_part_of_the_data",
        ),
        pytest.param(
            {
                "duration": 1,
                "sample_rate": 1_024,
                "nb_files": 1,
                "date_begin": pd.Timestamp("2024-01-01 12:00:00"),
            },
            Timedelta(seconds=0.1),
            Timedelta(seconds=0.1),
            2_048,
            None,
            None,
            pytest.raises(
                ValueError,
                match="The sample rate of the audio data doesn't match.",
            ),
            id="different_sample_rate",
        ),
        pytest.param(
            {
                "duration": 1,
                "sample_rate": 1_024,
                "nb_files": 1,
                "date_begin": pd.Timestamp("2024-01-01 12:00:00"),
            },
            Timedelta(seconds=0.1),
            Timedelta(seconds=0.5),
            1_024,
            None,
            None,
            pytest.raises(
                ValueError,
                match="The audio dataset doesn't contain the same number of data as the"
                " spectro dataset.",
            ),
            id="different_number_of_data",
        ),
        pytest.param(
            {
                "duration": 1,
                "sample_rate": 1_024,
                "nb_files": 1,
                "date_begin": pd.Timestamp("2024-01-01 12:00:00"),
            },
            Timedelta(seconds=0.1),
            Timedelta(seconds=0.101),
            1_024,
            None,
            None,
            pytest.raises(ValueError, match="The end of the audio data doesn't match."),
            id="different_end_of_first_data",
        ),
    ],
    indirect=["audio_files"],
)
def test_link_audio_dataset(
    audio_files: pytest.fixture,
    tmp_path: pytest.fixture,
    ads1_data_duration: Timedelta,
    ads2_data_duration: Timedelta,
    ads2_sample_rate: float,
    start_index: int,
    stop_index: int,
    expected_exception: type[Exception],
) -> None:
    ads1 = AudioDataset.from_folder(
        tmp_path,
        strptime_format=TIMESTAMP_FORMAT_EXPORTED_FILES_UNLOCALIZED,
        data_duration=ads1_data_duration,
    )
    ads2 = AudioDataset.from_folder(
        tmp_path,
        strptime_format=TIMESTAMP_FORMAT_EXPORTED_FILES_UNLOCALIZED,
        data_duration=ads2_data_duration,
    )
    ads2.sample_rate = ads2_sample_rate

    sds = SpectroDataset.from_audio_dataset(
        ads1,
        fft=ShortTimeFFT(hamming(128), 128, ads1.sample_rate),
    )

    with expected_exception as e:
        assert sds.link_audio_dataset(ads2, first=start_index, last=stop_index) == e

    if type(expected_exception) is not nullcontext:
        return

    start_index = 0 if start_index is None else start_index
    stop_index = len(ads1.data) if stop_index is None else stop_index

    for idx, sd in enumerate(sds.data):
        if idx in range(start_index, stop_index):
            assert sd.audio_data is not ads1.data[idx]
            assert sd.audio_data is ads2.data[idx]
        else:
            assert sd.audio_data is ads1.data[idx]
            assert sd.audio_data is not ads2.data[idx]

    # linking should fail if the length of the audio datasets differ:
    ads_err = AudioDataset(
        [*ads2.data, ads2.data[0]],
    )  # Adding one data to the destination ads
    with pytest.raises(
        ValueError,
        match="The audio dataset doesn't contain the same number of data as the "
        "spectro dataset.",
    ) as exc_info:
        assert sds.link_audio_dataset(ads_err) == exc_info

    # linking should fail if any of the data can't be linked
    ads_err = AudioDataset(ads1.data)
    ads1.data[-1].sample_rate = ads2_sample_rate * 0.5
    with pytest.raises(
        ValueError,
        match="The sample rate of the audio data doesn't match.",
    ):
        assert sds.link_audio_dataset(ads_err) == exc_info


@pytest.mark.parametrize(
    ("v_lim1", "v_lim2"),
    [
        pytest.param(
            None,
            (0.0, 150.0),
            id="none_to_tuple",
        ),
        pytest.param(
            (0.0, 150.0),
            (-120.0, 0.0),
            id="tuple_to_tuple",
        ),
    ],
)
def test_spectrodataset_vlim(
    audio_files: pytest.fixture,
    tmp_path: pytest.fixture,
    v_lim1: tuple[float, float] | None,
    v_lim2: tuple[float, float] | None,
) -> None:
    afs, _ = audio_files
    sft = ShortTimeFFT(hamming(128), 128, afs[0].sample_rate)
    ads = AudioDataset.from_files(afs, data_duration=afs[0].duration / 10)

    if v_lim1 is None:
        sds = SpectroDataset.from_audio_dataset(
            ads,
            sft,
        )
    else:
        sds = SpectroDataset.from_audio_dataset(
            ads,
            sft,
            v_lim=v_lim1,
        )

    default_v_lim = SpectroData.from_audio_data(ads.data[0], sft).v_lim
    if v_lim1 is None:
        v_lim1 = default_v_lim

    assert all(sd.v_lim == v_lim1 for sd in sds.data)

    sds.v_lim = v_lim2

    assert all(sd.v_lim == v_lim2 for sd in sds.data)

    sds.write_json(tmp_path / "json")

    sds2 = SpectroDataset.from_json(next((tmp_path / "json").iterdir()))

    assert all(sd.v_lim == v_lim2 for sd in sds2.data)

    # Different v_lim in the SpectroDataset
    sd1, sd2 = sds.data[:2]

    sd1.v_lim = v_lim1
    sd2.v_lim = v_lim2

    sds3 = SpectroDataset([sd1, sd2])

    assert sds3.data[0].v_lim == v_lim1
    assert sds3.data[1].v_lim == v_lim2

    sds3.v_lim = None

    assert sds3.data[0].v_lim == default_v_lim
    assert sds3.data[1].v_lim == default_v_lim


@pytest.mark.parametrize(
    ("audio_files", "sft", "parts", "v_lim", "colormap"),
    [
        pytest.param(
            {},
            ShortTimeFFT(
                hamming(1024),
                1024,
                48_000,
            ),
            1,
            None,
            None,
            id="default_parameters_one_subdata",
        ),
        pytest.param(
            {},
            ShortTimeFFT(
                hamming(1024),
                1024,
                48_000,
            ),
            5,
            None,
            None,
            id="default_parameters_5_subdata",
        ),
        pytest.param(
            {},
            ShortTimeFFT(
                hamming(1024),
                1024,
                48_000,
            ),
            5,
            (0.0, 150.0),
            None,
            id="specified_v_lim",
        ),
        pytest.param(
            {},
            ShortTimeFFT(
                hamming(1024),
                1024,
                48_000,
            ),
            5,
            None,
            "inferno",
            id="specified_colormap",
        ),
        pytest.param(
            {},
            ShortTimeFFT(
                hamming(1024),
                1024,
                48_000,
            ),
            5,
            (0.0, 150.0),
            "inferno",
            id="specified_all",
        ),
    ],
    indirect=["audio_files"],
)
def test_spectrodata_split(
    audio_files: pytest.fixture,
    sft: ShortTimeFFT,
    parts: int,
    v_lim: tuple[float, float],
    colormap: str,
) -> None:
    files, _ = audio_files
    ad = AudioData.from_files(files)
    sd = SpectroData.from_audio_data(
        data=ad,
        fft=sft,
        v_lim=v_lim,
        colormap=colormap,
    )
    sd_parts = sd.split(parts)
    for sd_part in sd_parts:
        assert sd_part.fft is sd.fft
        assert sd_part.v_lim == sd.v_lim
        assert sd_part.colormap == sd.colormap
    assert sd_parts[0].begin == sd.begin
    assert sd_parts[-1].end == sd.end


<<<<<<< HEAD
def test_ltas(audio_files: pytest.fixture, tmp_path: pytest.fixture) -> None:
    audio_files, _ = audio_files
    ad = AudioData.from_files(audio_files)
    sd = SpectroData.from_audio_data(
        data=ad,
        fft=ShortTimeFFT(hamming(1024), 512, ad.sample_rate),
    )

    nb_time_bins = 4
    ltas = LTASData.from_spectro_data(spectro_data=sd, nb_time_bins=nb_time_bins)

    assert ltas.fft.hop == ltas.fft.win.shape[0]
    assert ltas.shape == (sd.shape[0], nb_time_bins)
    sx = ltas.get_value()
    assert sx.shape == ltas.shape

    ltas2 = LTASData.from_dict(dictionary=ltas.to_dict())
    assert np.array_equal(sx, ltas2.get_value())

    ltas_ds = LTASDataset([ltas])
    ltas_ds.write_json(tmp_path)
    ltas_ds2 = LTASDataset.from_json(tmp_path / f"{ltas_ds.name}.json")

    assert type(ltas_ds2) is LTASDataset
    assert type(ltas_ds2.data[0]) is LTASData
    assert np.array_equal(ltas_ds.data[0].get_value(), ltas_ds2.data[0].get_value())


def test_spectro_axis(
    audio_files: pytest.fixture,
    monkeypatch: pytest.MonkeyPatch,
) -> None:
    audio_files, _ = audio_files
    ad = AudioData.from_files(audio_files)
    sd = SpectroData.from_audio_data(
        data=ad,
        fft=ShortTimeFFT(hamming(1024), 512, ad.sample_rate),
    )

    plot_kwargs = {}

    def mock_pcolormesh(self, time, freq, sx, **kwargs):
        plot_kwargs["time"] = time
        plot_kwargs["freq"] = freq
        plot_kwargs["sx"] = sx
        for kwarg in kwargs:
            plot_kwargs[kwarg] = kwargs[kwarg]

    monkeypatch.setattr(plt.Axes, "pcolormesh", mock_pcolormesh)

    sd.plot()

    assert np.array_equal(
        plot_kwargs["time"],
        pd.date_range(sd.begin, sd.end, periods=sd.shape[1]),
    )
    assert np.array_equal(plot_kwargs["freq"], sd.fft.f)
    assert (plot_kwargs["vmin"], plot_kwargs["vmax"]) == sd.v_lim
    assert plot_kwargs["cmap"] == sd.colormap


=======
>>>>>>> 171a160c
def test_spectro_default_v_lim(audio_files: pytest.fixture) -> None:
    files, _ = audio_files
    ad = AudioData.from_files(files)
    ad_inst = AudioData.from_files(files, instrument=Instrument(end_to_end_db=150.0))

    sft = ShortTimeFFT(win=hamming(1024), hop=128, fs=ad.sample_rate)

    sd = SpectroData.from_audio_data(ad, sft)
    sd_inst = SpectroData.from_audio_data(ad_inst, sft)

    assert sd.v_lim == (-120.0, 0.0)
    assert sd_inst.v_lim == (0.0, 170.0)<|MERGE_RESOLUTION|>--- conflicted
+++ resolved
@@ -946,7 +946,6 @@
     assert sd_parts[-1].end == sd.end
 
 
-<<<<<<< HEAD
 def test_ltas(audio_files: pytest.fixture, tmp_path: pytest.fixture) -> None:
     audio_files, _ = audio_files
     ad = AudioData.from_files(audio_files)
@@ -1007,9 +1006,6 @@
     assert (plot_kwargs["vmin"], plot_kwargs["vmax"]) == sd.v_lim
     assert plot_kwargs["cmap"] == sd.colormap
 
-
-=======
->>>>>>> 171a160c
 def test_spectro_default_v_lim(audio_files: pytest.fixture) -> None:
     files, _ = audio_files
     ad = AudioData.from_files(files)
